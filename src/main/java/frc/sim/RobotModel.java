package frc.sim;

/* PDP sim code poached from https://github.com/RobotCasserole1736/TheBestSwerve2021 */

import edu.wpi.first.wpilibj.RobotBase;
import edu.wpi.first.wpilibj.simulation.BatterySim;
import edu.wpi.first.wpilibj.simulation.PDPSim;
import edu.wpi.first.wpilibj.simulation.RoboRioSim;
import frc.robot.Robot;
import java.util.Random;

public class RobotModel {

  PDPSim simpdp;

  // Mechanical elevator driven by motor with gear reduction with attached mechanical claw
  // driven by motor with gear reduction for simulation purposes.
  // Works in conjunction with ElevatorSubsystem and ClawSubsystem
  ElevatorModel simElevator;

  // Mechanical Roller driven by motor with gear reduction for simulation purposes.
  // Works in conjunction with RollerSubsystem
  RollerModel simRoller;

  Random random = new Random();
  private final boolean isReal;
  static final double QUIESCENT_CURRENT_DRAW_A = 2.0; // Misc electronics
  static final double BATTERY_NOMINAL_VOLTAGE = 13.2; // Nicely charged battery
  static final double BATTERY_NOMINAL_RESISTANCE = 0.010; // average battery + cabling
  double currentDrawA = QUIESCENT_CURRENT_DRAW_A;
  double batteryVoltageV = BATTERY_NOMINAL_VOLTAGE;

  /**
   * Create robot simulation. Does nothing if not running a simulation. Called from Robot.java as a
   * class field.
   *
   * @param robot Robot
   */
  public RobotModel(Robot robot) {
    if (RobotBase.isSimulation()) {
      isReal = false;
    } else {
      isReal = true;
      return;
    }

    simElevator =
        new ElevatorModel(
            robot.getRobotContainer().getElevatorSubsystem(),
            robot.getRobotContainer().getClawSubsystem());

    simRoller = new RollerModel(robot.getRobotContainer().getRollerSubsystem());

    simpdp = new PDPSim(robot.getRobotContainer().getPdp());
    reset();
  }

  /** Update the simulation model. Call from simulationPeriodic method in robot.java. */
  public void update() {
    if (isReal) {
      return;
    }

    // Update subsystem simulations
    simElevator.updateSim();
    simRoller.updateSim();

    // Simulate battery voltage drop based on total simulated current
    double clawCurrent = Math.abs(simElevator.getSimClawCurrent());
    double elevatorCurrent = Math.abs(simElevator.getSimElevatorCurrent());
    double rollerCurrent = Math.abs(simRoller.getSimCurrent());

<<<<<<< HEAD
    double[] simCurrents = {armCurrent, elevatorCurrent, rollerCurrent};
=======
    double[] simCurrents = {clawCurrent, elevatorCurrent, intakeCurrent};
>>>>>>> 00eb16ae

    double unloadedVoltage = batteryVoltageV * 0.98 + ((random.nextDouble() / 10) - 0.05);
    double loadedVoltage =
        BatterySim.calculateLoadedBatteryVoltage(
            unloadedVoltage, BATTERY_NOMINAL_RESISTANCE, simCurrents);
    RoboRioSim.setVInVoltage(loadedVoltage);

    simpdp.setVoltage(loadedVoltage);
    simpdp.setCurrent(0, currentDrawA + random.nextDouble());
    simpdp.setCurrent(1, clawCurrent);
    simpdp.setCurrent(5, elevatorCurrent);
    simpdp.setCurrent(8, rollerCurrent);
    simpdp.setTemperature(26.5);
  }

  /** Reset the simulation data. */
  public final void reset() {
    if (isReal) {
      return;
    }
    simpdp.resetData();
    RoboRioSim.resetData();
  }
}<|MERGE_RESOLUTION|>--- conflicted
+++ resolved
@@ -70,11 +70,7 @@
     double elevatorCurrent = Math.abs(simElevator.getSimElevatorCurrent());
     double rollerCurrent = Math.abs(simRoller.getSimCurrent());
 
-<<<<<<< HEAD
-    double[] simCurrents = {armCurrent, elevatorCurrent, rollerCurrent};
-=======
-    double[] simCurrents = {clawCurrent, elevatorCurrent, intakeCurrent};
->>>>>>> 00eb16ae
+    double[] simCurrents = {clawCurrent, elevatorCurrent, rollerCurrent};
 
     double unloadedVoltage = batteryVoltageV * 0.98 + ((random.nextDouble() / 10) - 0.05);
     double loadedVoltage =
