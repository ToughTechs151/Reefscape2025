// Copyright (c) FIRST and other WPILib contributors.
// Open Source Software; you can modify and/or share it under the terms of
// the WPILib BSD license file in the root directory of this project.

package frc.robot;

import com.pathplanner.lib.auto.AutoBuilder;
import edu.wpi.first.math.geometry.Pose2d;
import edu.wpi.first.math.geometry.Rotation2d;
import edu.wpi.first.math.geometry.Translation2d;
import edu.wpi.first.math.util.Units;
import edu.wpi.first.wpilibj.DataLogManager;
import edu.wpi.first.wpilibj.Filesystem;
import edu.wpi.first.wpilibj.GenericHID;
import edu.wpi.first.wpilibj.PowerDistribution;
import edu.wpi.first.wpilibj.XboxController;
import edu.wpi.first.wpilibj.smartdashboard.SendableChooser;
import edu.wpi.first.wpilibj.smartdashboard.SmartDashboard;
import edu.wpi.first.wpilibj2.command.Command;
import edu.wpi.first.wpilibj2.command.Commands;
import edu.wpi.first.wpilibj2.command.button.CommandXboxController;
import edu.wpi.first.wpilibj2.command.button.Trigger;
import frc.robot.Constants.ClawConstants;
import frc.robot.Constants.DriveConstants;
import frc.robot.Constants.ElevatorConstants;
import frc.robot.Constants.OIConstants;
import frc.robot.subsystems.ClawSubsystem;
import frc.robot.subsystems.ElevatorSubsystem;
import frc.robot.subsystems.LEDSubsystem;
import frc.robot.subsystems.RollerSubsystem;
import frc.robot.subsystems.swervedrive.SwerveSubsystem;
import java.io.File;
import swervelib.SwerveInputStream;

/**
 * This class is where the bulk of the robot should be declared. Since Command-based is a
 * "declarative" paradigm, very little robot logic should actually be handled in the {@link Robot}
 * periodic methods (other than the scheduler calls). Instead, the structure of the robot (including
 * subsystems, commands, and button mappings) should be declared here.
 */
public class RobotContainer {
  // The robot's subsystems and commands are defined here...

  // First we do things that are in all Robots.
  private PowerDistribution pdp = new PowerDistribution();
  // The driver's controller
  private CommandXboxController driverController =
      new CommandXboxController(OIConstants.DRIVER_CONTROLLER_PORT);
  // The operator's controller
  private CommandXboxController operatorController =
      new CommandXboxController(OIConstants.OPERATOR_CONTROLLER_PORT);

  // Now all the subsystems.
  private final SwerveSubsystem drivebase =
      new SwerveSubsystem(new File(Filesystem.getDeployDirectory(), "swerve"));

  private final LEDSubsystem led = new LEDSubsystem();

  private final ClawSubsystem robotClaw = new ClawSubsystem(ClawSubsystem.initializeHardware());

  private final ElevatorSubsystem robotElevator =
      new ElevatorSubsystem(ElevatorSubsystem.initializeHardware());

  private final RollerSubsystem robotRoller =
      new RollerSubsystem(RollerSubsystem.initializeHardware());

  private final Trigger unsafeTrigger = new Trigger(() -> !isSafePosition());
  private final Trigger safeTrigger = new Trigger(() -> isSafePosition());

  /**
   * Converts driver input into a field-relative ChassisSpeeds that is controlled by angular
   * velocity.
   */
  SwerveInputStream driveAngularVelocity =
      SwerveInputStream.of(
              drivebase.getSwerveDrive(),
              () -> driverController.getLeftY() * -1,
              () -> driverController.getLeftX() * -1)
          .withControllerRotationAxis(() -> driverController.getRightX() * -1)
          .deadband(OIConstants.DEADBAND)
          .scaleTranslation(0.8)
          .allianceRelativeControl(DriveConstants.USE_ALLIANCE);

  // Applies deadbands and inverts controls because joysticks
  // are back-right positive while robot
  // controls are front-left positive
  // left stick controls translation
  // right stick controls the angular velocity of the robot
  Command driveFieldOrientedAngularVelocity =
      drivebase.driveFieldOriented(driveAngularVelocity).withName("Angular Velocity");

  /** Clone's the angular velocity input stream and converts it to a robotRelative input stream. */
  // This doesn't do what we want in 2025.1.1
  SwerveInputStream driveRobotOriented =
      driveAngularVelocity.copy().robotRelative(true).allianceRelativeControl(false);

  // Applies deadbands and inverts controls because joysticks
  // are back-right positive while robot
  // controls are front-left positive
  // left stick controls translation
  // right stick controls the angular velocity of the robot
  Command driveRobotOrientedAngularVelocity =
      drivebase.driveFieldOriented(driveRobotOriented).withName("Robot Oriented");

  // Commands to shift robot position at low speed using POV
  SwerveInputStream shiftForwardRobotOriented =
      SwerveInputStream.of(drivebase.getSwerveDrive(), () -> DriveConstants.POV_SPEED, () -> 0.0)
          .withControllerRotationAxis(() -> 0.0)
          .robotRelative(true)
          .allianceRelativeControl(false);

  Command shiftForward =
      drivebase.driveFieldOriented(shiftForwardRobotOriented).withName("Shift Forward");

  // Commands to shift robot position at low speed using POV
  SwerveInputStream shiftBackRobotOriented =
      SwerveInputStream.of(
              drivebase.getSwerveDrive(), () -> -1 * DriveConstants.POV_SPEED, () -> 0.0)
          .withControllerRotationAxis(() -> 0.0)
          .robotRelative(true)
          .allianceRelativeControl(false);

  Command shiftBack = drivebase.driveFieldOriented(shiftBackRobotOriented).withName("Shift Back");

  // Commands to shift robot position at low speed using POV
  SwerveInputStream shiftRightRobotOriented =
      SwerveInputStream.of(
              drivebase.getSwerveDrive(), () -> 0.0, () -> -1 * DriveConstants.POV_SPEED)
          .withControllerRotationAxis(() -> 0.0)
          .robotRelative(true)
          .allianceRelativeControl(false);

  Command shiftRight =
      drivebase.driveFieldOriented(shiftRightRobotOriented).withName("Shift Right");

  // Commands to shift robot position at low speed using POV
  SwerveInputStream shiftLeftRobotOriented =
      SwerveInputStream.of(drivebase.getSwerveDrive(), () -> 0.0, () -> DriveConstants.POV_SPEED)
          .withControllerRotationAxis(() -> 0.0)
          .robotRelative(true)
          .allianceRelativeControl(false);

  Command shiftLeft = drivebase.driveFieldOriented(shiftLeftRobotOriented).withName("Shift Left");

  private SendableChooser<Command> autoChooser;

  /** The container for the robot. Contains subsystems, OI devices, and commands. */
  public RobotContainer() {

    // Publish subsystem data including commands
    SmartDashboard.putData(drivebase);
    SmartDashboard.putData(robotClaw);
    SmartDashboard.putData(robotElevator);
    SmartDashboard.putData(robotRoller);

    drivebase.setDefaultCommand(driveFieldOrientedAngularVelocity);

    // Setup the auto command chooser using the PathPlanner autos
    autoChooser = AutoBuilder.buildAutoChooser();
    SmartDashboard.putData(autoChooser);

    // Configure the button bindings
    configureButtonBindings();
  }

  /**
   * Use this method to define your button->command mappings. Buttons can be created by
   * instantiating a {@link GenericHID} or one of its subclasses ({@link
   * edu.wpi.first.wpilibj.Joystick} or {@link XboxController}), and then passing it to a {@link
   * edu.wpi.first.wpilibj2.command.button.JoystickButton}.
   */
  private void configureButtonBindings() {

    // ---------- Driver Controller ----------

    // Change drive type from field oriented to robot oriented, which is similar to tank drive, when
    // 'RB' is pressed on the driver's controller
    driverController.rightBumper().whileTrue(driveRobotOrientedAngularVelocity);

    // Drive to a set position near the reef when 'B' is pressed on the driver's controller
    driverController
        .b()
        .whileTrue(
            drivebase.driveToPose(
                new Pose2d(new Translation2d(3.75, 2.65), Rotation2d.fromDegrees(60.0))));

    // lock the wheels in a X pattern while left bumper is held
    driverController
        .leftBumper()
        .whileTrue(Commands.runOnce(drivebase::lock, drivebase).repeatedly());

    // Drives the robot slowly to a set position based on which of the pov buttons is pressed on the
    // driver's controller
    driverController.povUp().whileTrue(shiftForward);
    driverController.povDown().whileTrue(shiftBack);
    driverController.povRight().whileTrue(shiftRight);
    driverController.povLeft().whileTrue(shiftLeft);

    // ---------- Operator Controller ----------
    // Move the elevator and claw to the algae position when the 'POV Up' button is pressed
    // on the operator's controller.
    operatorController
        .povUp()
        .onTrue(
            moveClawAndElevator(
                    ClawConstants.CLAW_LEVEL2_AND_LEVEL3_RADS,
                    ElevatorConstants.ELEVATOR_ALGAE,
                    ClawConstants.CLAW_ALGAE_RADS)
                .withName("Elevator + Claw: Load Algae"));
<<<<<<< HEAD
=======

    // Move the elevator and claw to the load coral position when the 'POV Left' button is pressed
    // on the operator's controller.
    operatorController
        .povLeft()
        .onTrue(
            moveClawAndElevator(
                    ClawConstants.CLAW_LEVEL2_AND_LEVEL3_RADS,
                    ElevatorConstants.ELEVATOR_PROCESSOR,
                    ClawConstants.CLAW_LEVEL1_RADS)
                .withName("Elevator + Claw: Load Coral"));
>>>>>>> e0778be7

    // Move the elevator and claw to the processor position when the 'POV Down' button is pressed
    // on the operator's controller.
    operatorController
        .povDown()
        .onTrue(
            moveClawAndElevator(
                    ClawConstants.CLAW_PROCESSOR_RADS,
                    ElevatorConstants.ELEVATOR_PROCESSOR,
                    ClawConstants.CLAW_PROCESSOR_RADS)
                .withName("Elevator + Claw: Load Processor"));

    // Move the elevator and claw to score in Reef Level 1 when the 'A' button is pressed.
    operatorController
        .a()
        .onTrue(
            moveClawAndElevator(
                    ClawConstants.CLAW_LEVEL2_AND_LEVEL3_RADS,
                    ElevatorConstants.ELEVATOR_LEVEL1,
                    ClawConstants.CLAW_LEVEL1_RADS)
                .withName("Elevator + Claw: Move to Coral Level 1"));

    // Move the elevator and claw to score in Reef Level 2 when the 'B' button is pressed.
    operatorController
        .b()
        .onTrue(
            moveClawAndElevator(
                    ClawConstants.CLAW_LEVEL2_AND_LEVEL3_RADS,
                    ElevatorConstants.ELEVATOR_LEVEL2,
                    ClawConstants.CLAW_LEVEL2_AND_LEVEL3_RADS)
                .withName("Elevator + Claw: Move to Coral Level 2"));

    // Move the elevator and claw to score in Reef Level 3 when the 'X' button is pressed.
    operatorController
        .x()
        .onTrue(
            moveClawAndElevator(
                    ClawConstants.CLAW_LEVEL2_AND_LEVEL3_RADS,
                    ElevatorConstants.ELEVATOR_LEVEL3,
                    ClawConstants.CLAW_LEVEL2_AND_LEVEL3_RADS)
                .withName("Elevator + Claw: Move to Coral Level 3"));

    // Move the elevator and claw to score in Reef Level 4 when the 'Y' button is pressed.
    operatorController
        .y()
        .onTrue(
            moveClawAndElevator(
                    ClawConstants.CLAW_LEVEL2_AND_LEVEL3_RADS,
                    ElevatorConstants.ELEVATOR_LEVEL4,
                    ClawConstants.CLAW_LEVEL4_RADS)
                .withName("Elevator + Claw: Move to Coral Level 4"));

    // Run the Roller forward when the right bumper is pressed.
    operatorController
        .rightBumper()
        .whileTrue(robotRoller.runForward().withName("Roller: Run Forward"));

    // Runs the Load Coral Function when Left Trigger is held.
    operatorController.leftTrigger().whileTrue(robotRoller.loadCoral().withName("Loads Coral"));

    // Run the Roller reverse when the right Trigger is pressed.
    operatorController
        .rightTrigger()
        .whileTrue(robotRoller.runReverse().withName("Roller: Run Reverse"));

    // The trigger if we are not in a safe position becomes aborted.
    unsafeTrigger.onTrue(Commands.parallel(robotClaw.abortCommand(), robotElevator.abortCommand()));
  }

  /**
   * Disables all subsystems. This should be called on robot disable to prevent integrator windup in
   * subsystems with PID controllers. It also allows subsystems to setup disabled state so
   * simulation matches RoboRio behavior. Commands are canceled at the Robot level.
   */
  public void disableSubsystems() {
    robotClaw.disable();
    robotElevator.disable();
    robotRoller.disableRoller();
    DataLogManager.log("disableSubsystems");
  }

  public void setMotorBrake(boolean brake) {
    drivebase.setMotorBrake(brake);
    DataLogManager.log("Drive Brake: " + brake);
  }

  /** Get the drive command from the drive subsystem. */
  public Command getTeleopDriveCommand() {
    return Commands.none();
  }

  /** Check if position is safe or unsafe and creates a limit for the robot. */
  public boolean isSafePosition() {
    double clawAngle = robotClaw.getAbsoluteAngle();
    double elevatorHeight = robotElevator.getMeasurement();
    if ((clawAngle < 40 && elevatorHeight > Units.inchesToMeters(5))
        || (clawAngle > 60
            && elevatorHeight < Units.inchesToMeters(50)
            && elevatorHeight > Units.inchesToMeters(40))) {
      return false;
    }
    return true;
  }

  /**
   * Use this to pass the autonomous command to the main {@link Robot} class.
   *
   * @return the command to run in autonomous
   */
  public Command getAutonomousCommand() {

    return autoChooser.getSelected();
  }

  /**
   * Return a Teleop command with the intention of moving the claw to a safe position, then moving
   * the elevator and the claw to your desired position.
   *
   * @return the command sequence for teleop elevator + claw movements
   */
  public Command moveClawAndElevator(double firstClawPos, double elevatorPos, double clawPos) {
    return Commands.sequence(
            Commands.race(robotClaw.moveToPosition(firstClawPos), robotElevator.holdPosition()),
            Commands.race(robotElevator.moveToPosition(elevatorPos), robotClaw.holdPosition()),
            Commands.race(robotClaw.moveToPosition(clawPos), robotElevator.holdPosition()))
        .onlyIf(safeTrigger);
  }

  /**
   * Use this to get the PDP for data logging.
   *
   * @return The PowerDistribution module.
   */
  public PowerDistribution getPdp() {
    return this.pdp;
  }

  /**
   * Use this to get the Claw Subsystem.
   *
   * @return a reference to the claw subsystem
   */
  public ClawSubsystem getClawSubsystem() {
    return robotClaw;
  }

  /**
   * Use this to get the Elevator Subsystem.
   *
   * @return a reference to the Elevator Subsystem
   */
  public ElevatorSubsystem getElevatorSubsystem() {
    return robotElevator;
  }

  /**
   * Use this to get the Roller Subsystem.
   *
   * @return a reference to the Roller Subsystem
   */
  public RollerSubsystem getRollerSubsystem() {
    return robotRoller;
  }
}<|MERGE_RESOLUTION|>--- conflicted
+++ resolved
@@ -207,8 +207,6 @@
                     ElevatorConstants.ELEVATOR_ALGAE,
                     ClawConstants.CLAW_ALGAE_RADS)
                 .withName("Elevator + Claw: Load Algae"));
-<<<<<<< HEAD
-=======
 
     // Move the elevator and claw to the load coral position when the 'POV Left' button is pressed
     // on the operator's controller.
@@ -220,7 +218,6 @@
                     ElevatorConstants.ELEVATOR_PROCESSOR,
                     ClawConstants.CLAW_LEVEL1_RADS)
                 .withName("Elevator + Claw: Load Coral"));
->>>>>>> e0778be7
 
     // Move the elevator and claw to the processor position when the 'POV Down' button is pressed
     // on the operator's controller.
