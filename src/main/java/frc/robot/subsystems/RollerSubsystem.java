// Copyright (c) FIRST and other WPILib contributors.
// Open Source Software; you can modify and/or share it under the terms of
// the WPILib BSD license file in the root directory of this project.

package frc.robot.subsystems;

import com.ctre.phoenix6.BaseStatusSignal;
import com.ctre.phoenix6.configs.CANrangeConfiguration;
import com.ctre.phoenix6.hardware.CANrange;
import com.revrobotics.RelativeEncoder;
import com.revrobotics.spark.SparkBase.PersistMode;
import com.revrobotics.spark.SparkBase.ResetMode;
import com.revrobotics.spark.SparkLowLevel.MotorType;
import com.revrobotics.spark.SparkMax;
import com.revrobotics.spark.config.SparkBaseConfig.IdleMode;
import com.revrobotics.spark.config.SparkMaxConfig;
import edu.wpi.first.math.controller.PIDController;
import edu.wpi.first.math.controller.SimpleMotorFeedforward;
import edu.wpi.first.wpilibj.DataLogManager;
import edu.wpi.first.wpilibj.RobotBase;
import edu.wpi.first.wpilibj.smartdashboard.SmartDashboard;
import edu.wpi.first.wpilibj2.command.Command;
import edu.wpi.first.wpilibj2.command.Commands;
import edu.wpi.first.wpilibj2.command.FunctionalCommand;
import edu.wpi.first.wpilibj2.command.SubsystemBase;
import frc.robot.Constants;
import frc.robot.Constants.RollerConstants;
import frc.robot.util.TunableNumber;

/**
 * The {@code RollerSubsystem} class is a subsystem that controls the speed of an Roller using a PID
 * Controller and simple motor feedforward. It uses a CANSparkMax motor and a RelativeEncoder to
 * measure the Roller's speed. The class provides methods to return commands that run the Roller at
 * the specified speed or stop the motor.
 *
 * <p>The RollerSubsystem class provides a constructor where hardware dependencies are passed in to
 * allow access for testing. There is also a method provided to create default hardware when those
 * details are not needed outside of the subsystem.
 *
 * <p>Example Usage:
 *
 * <pre>{@code
 * // Create a new instance of RollerSubsystem using specified hardware
 * SparkMax rollerMotor = new SparkMax(1, MotorType.kBrushless);
 * RelativeEncoder rollerEncoder = rollerMotor.getEncoder();
 * CANrange canRange = new CANrange(2);
 * RollerHardware = new RollerSubsystem.Hardware(motor, encoder, canRange;
 * RollerSubsystem RollerSubsystem = new RollerSubsystem(RollerHardware);
 *
 * // Create a new instance of RollerSubsystem using default hardware
 * RollerSubsystem RollerSubsystem = new RollerSubsystem(initializeHardware());
 *
 * // Run the Roller forward at the defined speed
 * Command runRollerCommand = RollerSubsystem.runForward();
 * runRollerCommand.schedule();
 *
 * }
 *
 * Code Analysis:
 * - Main functionalities:
 *   - Control the speed of an Roller using a PID Controller
 * - Methods:
 *   - {@code periodic()}: Publish telemetry with information about the Roller's state.
 *   - {@code updateMotorController()}: Generates the motor command using the PID controller and
 *     feedforward.
 *   - {@code runForward()}: Returns a Command that runs the motor forward at the current set
 *     speed.
 *   - {@code runReverse()}: Returns a Command that runs the motor in reverse at the current set
 *     speed.
 *   - {@code setMotorSetPoint(double scale)}: Set the setpoint for the motor as a scale factor
 *     applied to the setpoint value.
 *   - {@code RollerAtSetpoint()}: Returns whether the Roller has reached the set point velocity
 *     within limits.
 *   - {@code enableRoller()}: Enables the PID control of the Roller.
 *   - {@code disableRoller()}: Disables the PID control of the Roller.
 *   - {@code getRollerSpeed()}: Returns the Roller position for PID control and logging.
 *   - {@code getRollerVoltageCommand()}: Returns the motor commanded voltage.
 *   - {@code loadTunableNumbers()}: Loads the tunable numbers for tuning the controller.
 *   - {@code close()}: Closes any objects that support it.
 * </pre>
 */
public class RollerSubsystem extends SubsystemBase implements AutoCloseable {

  /** Hardware components for the Roller subsystem. */
  public static class Hardware {
    SparkMax motor;
    RelativeEncoder encoder;
    CANrange canRange;

    /** Create the Hardware object using the specified hardware objects. */
    public Hardware(SparkMax motor, RelativeEncoder encoder, CANrange canRange) {
      this.motor = motor;
      this.encoder = encoder;
      this.canRange = canRange;
    }
  }

  private final CANrange canRange = new CANrange(RollerConstants.CANRANGE_PORT);

  private final SparkMax rollerMotor;
  private final RelativeEncoder rollerEncoder;
  private final SparkMaxConfig motorConfig = new SparkMaxConfig();

  private PIDController rollerController = new PIDController(RollerConstants.ROLLER_KP, 0.0, 0.0);

  SimpleMotorFeedforward feedforward =
      new SimpleMotorFeedforward(
          RollerConstants.ROLLER_KS_VOLTS, RollerConstants.ROLLER_KV_VOLTS_PER_RPM, 0.0);

  private double pidOutput = 0.0;
  private double newFeedforward = 0;
  private boolean rollerEnabled;
  private double rollerVoltageCommand = 0.0;

  // Setup tunable numbers for the Roller.
  private TunableNumber kp = new TunableNumber("RollerKP", RollerConstants.ROLLER_KP);
  private TunableNumber ks = new TunableNumber("RollerKS", RollerConstants.ROLLER_KS_VOLTS);
  private TunableNumber kv = new TunableNumber("RollerKV", RollerConstants.ROLLER_KV_VOLTS_PER_RPM);
  private TunableNumber forwardSetSpeed =
      new TunableNumber("RollerForwardRPM", RollerConstants.ROLLER_SET_POINT_FORWARD_RPM);
  private TunableNumber reverseSetSpeed =
      new TunableNumber("RollerReverseRPM", RollerConstants.ROLLER_SET_POINT_REVERSE_RPM);
  private TunableNumber loadSetSpeed =
      new TunableNumber("RollerLoadRPM", RollerConstants.ROLLER_LOAD_CORAL_RPM);

  /** Create a new RollerSubsystem controlled by a Profiled PID COntroller . */
  public RollerSubsystem(Hardware rollerHardware) {
    this.rollerMotor = rollerHardware.motor;
    this.rollerEncoder = rollerHardware.encoder;

    initializeRoller();
  }

  private void initializeRoller() {

    initRollerMotor();
    initializeCANRange();

    // Set tolerances that will be used to determine when the Roller is at the goal velocity.
    rollerController.setTolerance(RollerConstants.ROLLER_TOLERANCE_RPM);

    disableRoller();

    setDefaultCommand(runOnce(this::disableRoller).andThen(run(() -> {})).withName("Idle"));
  }

  private void initRollerMotor() {

    motorConfig.idleMode(IdleMode.kBrake);
    motorConfig.smartCurrentLimit(RollerConstants.CURRENT_LIMIT);

    // Setup the encoder scale factors
    motorConfig.encoder.velocityConversionFactor(
        RollerConstants.ROLLER_ROTATIONS_PER_ENCODER_ROTATION);

    rollerMotor.configure(
        motorConfig, ResetMode.kResetSafeParameters, PersistMode.kPersistParameters);

    rollerMotor.clearFaults();

    DataLogManager.log("Roller motor firmware version:" + rollerMotor.getFirmwareString());
  }

  /**
   * Create hardware devices for the Roller subsystem.
   *
   * @return Hardware object containing all necessary devices for this subsystem
   */
  public static Hardware initializeHardware() {
    SparkMax rollerMotor = new SparkMax(RollerConstants.ROLLER_MOTOR_PORT, MotorType.kBrushless);
    RelativeEncoder rollerEncoder = rollerMotor.getEncoder();
    CANrange canRange = new CANrange(RollerConstants.CANRANGE_PORT);

    return new Hardware(rollerMotor, rollerEncoder, canRange);
  }

  // Initialize CANRange sensor that detects coral in the Roller
  private void initializeCANRange() {

    // Add a dashboard value for testing purposes to simulate a coral being loaded
    SmartDashboard.putBoolean("Force Coral Loaded", false);

    // Set the CANRange sensor configuration to avoid false detects from nearby objects
    var toApply = new CANrangeConfiguration();
    toApply.ProximityParams.MinSignalStrengthForValidMeasurement = 10000;
    toApply.ProximityParams.ProximityThreshold = 0.1;
    canRange.getConfigurator().apply(toApply);

    /* Set the signal update rate */
    BaseStatusSignal.setUpdateFrequencyForAll(
        50, canRange.getDistance(), canRange.getSignalStrength(), canRange.getIsDetected());
  }

  /**
   * Check if coral is detected by the CANRange sensor.
   *
   * @return Coral is detected
   */
  public boolean isCoralInsideRoller() {
    // For simulation purposes use a dashboard value to trip the sensor
    return RobotBase.isReal()
        ? canRange.getIsDetected().getValue()
        : SmartDashboard.getBoolean("Force Coral Loaded", false);
  }

  /** Publish telemetry with information about the Roller's state. */
  @Override
  public void periodic() {

    SmartDashboard.putBoolean("Roller/Enabled", rollerEnabled);
    SmartDashboard.putNumber("Roller/Setpoint", rollerController.getSetpoint());
    SmartDashboard.putNumber("Roller/Speed", rollerEncoder.getVelocity());
    SmartDashboard.putNumber("Roller/Voltage", rollerVoltageCommand);
    SmartDashboard.putNumber("Roller/Temperature", rollerMotor.getMotorTemperature());
    SmartDashboard.putNumber("Roller/Current", rollerMotor.getOutputCurrent());

    if (Constants.SD_SHOW_ROLLER_EXTENDED_LOGGING_DATA) {
      SmartDashboard.putNumber("Roller/Feedforward", newFeedforward);
      SmartDashboard.putNumber("Roller/PID output", pidOutput);
    }

    // Get distance, signal strength and detected. Get calls automatically call refresh(),
    // no need to manually refresh.

    SmartDashboard.putNumber("CANRange/Distance", canRange.getDistance().getValueAsDouble());
    SmartDashboard.putNumber("CANRange/Strength", canRange.getSignalStrength().getValueAsDouble());
    SmartDashboard.putBoolean("CANRange/Detected", isCoralInsideRoller());
  }

  /** Generate the motor command using the PID controller output and feedforward. */
  public void updateMotorController() {
    if (rollerEnabled) {
      // Calculate the the motor command by adding the PID controller output and feedforward to run
      // the Roller at the desired speed. Store the individual values for logging.
      pidOutput = rollerController.calculate(getRollerSpeed());
      newFeedforward = feedforward.calculate(rollerController.getSetpoint());
      rollerVoltageCommand = pidOutput + newFeedforward;

    } else {
      // If the Roller isn't enabled, set the motor command to 0. In this state the Roller
      // will slow down until it stops. Motor EMF braking will cause it to slow down faster
      // if that mode is used.
      pidOutput = 0;
      newFeedforward = 0;
      rollerVoltageCommand = 0;
    }
    rollerMotor.setVoltage(rollerVoltageCommand);
  }

  /** Returns a Command that runs the motor forward at the current set speed. */
  public Command runForward() {
    return new FunctionalCommand(
        () -> startMotor(forwardSetSpeed),
        this::updateMotorController,
        interrupted -> disableRoller(),
        () -> false,
        this);
  }

  /** Loads Coral until CANRange detects Coral and then runs for a short time after. */
  public Command loadCoral() {
    return Commands.sequence(
<<<<<<< HEAD
        runLoadCoral().until(this::isCoralInsideRoller), runLoadCoral().withTimeout(0.05));
=======
        runReverse().until(this::isCoralInsideRoller), runReverse().withTimeout(0.1));
>>>>>>> e0778be7
  }

  /** Returns a Command that runs the motor in reverse to load coral. */
  public Command runLoadCoral() {
    return new FunctionalCommand(
        () -> startMotor(loadSetSpeed),
        this::updateMotorController,
        interrupted -> disableRoller(),
        () -> false,
        this);
  }

  /** Returns a Command that runs the motor in reverse at the current set speed. */
  public Command runReverse() {
    return new FunctionalCommand(
        () -> startMotor(reverseSetSpeed),
        this::updateMotorController,
        interrupted -> disableRoller(),
        () -> false,
        this);
  }

  /**
   * Set the setpoint for the motor and start the motor. The PIDController drives the motor to this
   * speed and holds it there.
   */
  private void startMotor(TunableNumber speed) {
    loadTunableNumbers();
    rollerController.setSetpoint(speed.get());

    // Call enable() to configure and start the controller in case it is not already enabled.
    enableRoller();
  }

  /** Returns whether the Roller has reached the set point speed within limits. */
  public boolean rollerAtSetpoint() {
    return rollerController.atSetpoint();
  }

  /**
   * Sets up the PID controller to run the Roller at the defined setpoint speed. Preferences for
   * tuning the controller are applied.
   */
  private void enableRoller() {

    // Don't enable if already enabled since this may cause control transients
    if (!rollerEnabled) {
      loadTunableNumbers();

      // Reset the PID controller to clear any previous state
      rollerController.reset();
      rollerEnabled = true;

      DataLogManager.log(
          "Roller Enabled - kP="
              + rollerController.getP()
              + " kI="
              + rollerController.getI()
              + " kD="
              + rollerController.getD()
              + " Setpoint="
              + rollerController.getSetpoint()
              + " CurSpeed="
              + getRollerSpeed());
    }
  }

  /**
   * Disables the PID control of the Roller. Sets motor output to zero. NOTE: In this state the
   * Roller will slow down until it stops. Motor EMF braking will cause it to slow down faster if
   * that mode is used.
   */
  public void disableRoller() {

    // Clear the enabled flag and update the controller to zero the motor command
    rollerEnabled = false;
    updateMotorController();

    DataLogManager.log("Roller Disabled CurSpeed=" + getRollerSpeed());
  }

  /** Returns the Roller speed for PID control and logging (Units are RPM). */
  public double getRollerSpeed() {
    return rollerEncoder.getVelocity();
  }

  /** Returns the Roller motor commanded voltage. */
  public double getRollerVoltageCommand() {
    return rollerVoltageCommand;
  }

  /** Returns the motor for simulation. */
  public SparkMax getMotor() {
    return rollerMotor;
  }

  /**
   * Load values that can be tuned at runtime. This should only be called when the controller is
   * disabled - for example from enable().
   */
  private void loadTunableNumbers() {

    // Read values for PID controller
    rollerController.setP(kp.get());

    // Read values for Feedforward and create a new instance
    feedforward = new SimpleMotorFeedforward(ks.get(), kv.get(), 0.0);
  }

  /** Close any objects that support it. */
  @Override
  public void close() {
    rollerMotor.close();
  }
}<|MERGE_RESOLUTION|>--- conflicted
+++ resolved
@@ -260,11 +260,7 @@
   /** Loads Coral until CANRange detects Coral and then runs for a short time after. */
   public Command loadCoral() {
     return Commands.sequence(
-<<<<<<< HEAD
-        runLoadCoral().until(this::isCoralInsideRoller), runLoadCoral().withTimeout(0.05));
-=======
-        runReverse().until(this::isCoralInsideRoller), runReverse().withTimeout(0.1));
->>>>>>> e0778be7
+        runLoadCoral().until(this::isCoralInsideRoller), runLoadCoral().withTimeout(0.1));
   }
 
   /** Returns a Command that runs the motor in reverse to load coral. */
